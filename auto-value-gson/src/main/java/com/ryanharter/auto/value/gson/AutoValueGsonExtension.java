--- conflicted
+++ resolved
@@ -41,10 +41,7 @@
 import java.util.List;
 import java.util.Map;
 import java.util.Set;
-<<<<<<< HEAD
-=======
 import javax.annotation.Generated;
->>>>>>> 4a5265e3
 import javax.annotation.processing.Messager;
 import javax.annotation.processing.ProcessingEnvironment;
 import javax.lang.model.element.AnnotationMirror;
@@ -75,8 +72,6 @@
   static final String MUTABLE_ADAPTERS_WITH_DEFAULT_SETTERS
       = "autovaluegson.mutableAdaptersWithDefaultSetters";
 
-<<<<<<< HEAD
-=======
   private static final String GENERATED_COMMENTS = "https://github.com/rharter/auto-value-gson";
 
   private static final AnnotationSpec GENERATED =
@@ -85,7 +80,6 @@
           .addMember("comments", "$S", GENERATED_COMMENTS)
           .build();
 
->>>>>>> 4a5265e3
   public static class Property {
     final String methodName;
     final String humanName;
@@ -241,12 +235,9 @@
         .getOrDefault(MUTABLE_ADAPTERS_WITH_DEFAULT_SETTERS, "false"));
     collectionsDefaultToEmpty = Boolean.parseBoolean(env.getOptions()
         .getOrDefault(COLLECTIONS_DEFAULT_TO_EMPTY, "false"));
-<<<<<<< HEAD
-=======
     boolean generatedAnnotationAvailable = context.processingEnvironment()
         .getElementUtils()
         .getTypeElement("javax.annotation.Generated") != null;
->>>>>>> 4a5265e3
     List<Property> properties = readProperties(context.properties());
 
     Map<String, TypeName> types = convertPropertiesToTypes(context.properties());
